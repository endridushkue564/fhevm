use std::str::FromStr;

use crate::server::common::FheOperation;
use crate::server::coprocessor::async_computation_input::Input;
use crate::server::coprocessor::fhevm_coprocessor_client::FhevmCoprocessorClient;
use crate::server::coprocessor::{
    AsyncComputation, AsyncComputationInput, AsyncComputeRequest, TrivialEncryptBatch,
    TrivialEncryptRequestSingle,
};
use tonic::metadata::MetadataValue;
<<<<<<< HEAD
use utils::{decrypt_ciphertexts, random_handle, default_api_key, wait_until_all_ciphertexts_computed};
=======
use utils::{default_api_key, random_handle, wait_until_all_ciphertexts_computed};
>>>>>>> 1d93ef1b

mod errors;
mod inputs;
mod operators;
mod utils;

#[tokio::test]
async fn test_smoke() -> Result<(), Box<dyn std::error::Error>> {
    let app = utils::setup_test_app().await?;
    let pool = sqlx::postgres::PgPoolOptions::new()
        .max_connections(2)
        .connect(app.db_url())
        .await?;

    let mut client = FhevmCoprocessorClient::connect(app.app_url().to_string()).await?;

    let api_key_header = format!("bearer {}", default_api_key());
    let ct_type = 4; // i32

    let h1 = random_handle().to_be_bytes();
    let h2 = random_handle().to_be_bytes();
    let h3 = random_handle().to_be_bytes();
    let h4 = random_handle().to_be_bytes();

    // encrypt two ciphertexts
    {
        let mut encrypt_request = tonic::Request::new(TrivialEncryptBatch {
            values: vec![
<<<<<<< HEAD
                TrivialEncryptRequestSingle {
=======
                DebugEncryptRequestSingle {
>>>>>>> 1d93ef1b
                    handle: h1.to_vec(),
                    be_value: vec![123],
                    output_type: ct_type,
                },
<<<<<<< HEAD
                TrivialEncryptRequestSingle {
=======
                DebugEncryptRequestSingle {
>>>>>>> 1d93ef1b
                    handle: h2.to_vec(),
                    be_value: vec![124],
                    output_type: ct_type,
                },
            ],
        });
        encrypt_request.metadata_mut().append(
            "authorization",
            MetadataValue::from_str(&api_key_header).unwrap(),
        );
        let resp = client.trivial_encrypt_ciphertexts(encrypt_request).await?;
        println!("encryption request: {:?}", resp);
    }

    // compute
    {
        let mut compute_request = tonic::Request::new(AsyncComputeRequest {
            computations: vec![
                AsyncComputation {
                    operation: FheOperation::FheAdd.into(),
                    output_handle: h3.to_vec(),
                    inputs: vec![
                        AsyncComputationInput {
                            input: Some(Input::InputHandle(h4.to_vec())),
                        },
                        AsyncComputationInput {
                            input: Some(Input::Scalar(vec![0x00, 0x10])),
                        },
                    ],
                },
                AsyncComputation {
                    operation: FheOperation::FheAdd.into(),
                    output_handle: h4.to_vec(),
                    inputs: vec![
                        AsyncComputationInput {
                            input: Some(Input::InputHandle(h1.to_vec())),
                        },
                        AsyncComputationInput {
                            input: Some(Input::InputHandle(h2.to_vec())),
                        },
                    ],
                },
            ],
        });
        compute_request.metadata_mut().append(
            "authorization",
            MetadataValue::from_str(&api_key_header).unwrap(),
        );
        let resp = client.async_compute(compute_request).await?;
        println!("compute request: {:?}", resp);
    }

    println!("sleeping for computation to complete...");
    wait_until_all_ciphertexts_computed(&app).await?;

    // decrypt values
    {
<<<<<<< HEAD
        let decrypt_request = vec![h4.to_vec(), h3.to_vec()];
        let resp = decrypt_ciphertexts(&pool, 1, decrypt_request).await?;
=======
        let mut decrypt_request = tonic::Request::new(DebugDecryptRequest {
            handles: vec![h4.to_vec(), h3.to_vec()],
        });
        decrypt_request.metadata_mut().append(
            "authorization",
            MetadataValue::from_str(&api_key_header).unwrap(),
        );
        let resp = client.debug_decrypt_ciphertext(decrypt_request).await?;
>>>>>>> 1d93ef1b
        println!("decrypt request: {:?}", resp);
        assert_eq!(resp.len(), 2);
        // first value
        assert_eq!(resp[0].value, "247");
        assert_eq!(resp[0].output_type, ct_type as i16);
        // second value
        assert_eq!(resp[1].value, "263");
        assert_eq!(resp[1].output_type, ct_type as i16);
    }

    Ok(())
}

#[tokio::test]
#[ignore]
// custom test to run against local instance for decrypting custom ciphertexts
async fn test_custom_function() -> Result<(), Box<dyn std::error::Error>> {
    let pool = sqlx::postgres::PgPoolOptions::new()
        .max_connections(2)
        .connect("postgresql://postgres:postgres@127.0.0.1:5432/coprocessor")
        .await?;

    let res = utils::decrypt_ciphertexts(&pool, 1, vec![
        hex::decode("de2c33227b24ca797f7ad88495648446c70612c17f416d27513c77f2d0810200").unwrap(),
        hex::decode("51d1d882d1e5ce54f15523558edd2746766c14cd5177faeb659418c57cec0200").unwrap(),
        hex::decode("e3935354c48514fdfb0cbd965ad506d8865a2c88efffffca94dc9e0cecec0300").unwrap(),
        hex::decode("3eed1ad1d1aa030b3bb3d3587ece4661a56945affcdee6bbdc02e28779380200").unwrap(),
        hex::decode("55fe0c4283fbad83dc6fab91c3f85c098ada7a70ca8089e3076043efc9c60200").unwrap(),
        hex::decode("3b42e61e197b88c083b4a2ab4b0ec542775e2282bebcc574e45d09f9779a0200").unwrap(),
        hex::decode("9718b490a41e20fecaa90a7ab75e74de0c4105213ac3e5d8b5368ab813160200").unwrap(),
        hex::decode("164c6d678ddf95f12bfa6b0fee7fd8b12e6221bd0c587640ae61dfc624f20200").unwrap(),
        hex::decode("52a01af58c3d2b8ed1d04cd846706c1d214b72e079bd0930827628cb69180200").unwrap(),
        hex::decode("d8d493764d46b62187b6a42917d58e297922d9ebab0dee306324e8c78a130200").unwrap(),
    ]).await.unwrap();

    println!("{:#?}", res);

    Ok(())
}

#[tokio::test]
#[ignore]
/// setup test data with keys
async fn setup_test_user() -> Result<(), Box<dyn std::error::Error>> {
    let pool = sqlx::postgres::PgPoolOptions::new()
        .max_connections(2)
        .connect(&std::env::var("DATABASE_URL").expect("expected to get db url"))
        .await?;

    utils::setup_test_user(&pool).await?;

    Ok(())
}<|MERGE_RESOLUTION|>--- conflicted
+++ resolved
@@ -8,11 +8,7 @@
     TrivialEncryptRequestSingle,
 };
 use tonic::metadata::MetadataValue;
-<<<<<<< HEAD
-use utils::{decrypt_ciphertexts, random_handle, default_api_key, wait_until_all_ciphertexts_computed};
-=======
-use utils::{default_api_key, random_handle, wait_until_all_ciphertexts_computed};
->>>>>>> 1d93ef1b
+use utils::{default_api_key, decrypt_ciphertexts, random_handle, wait_until_all_ciphertexts_computed};
 
 mod errors;
 mod inputs;
@@ -41,20 +37,12 @@
     {
         let mut encrypt_request = tonic::Request::new(TrivialEncryptBatch {
             values: vec![
-<<<<<<< HEAD
                 TrivialEncryptRequestSingle {
-=======
-                DebugEncryptRequestSingle {
->>>>>>> 1d93ef1b
                     handle: h1.to_vec(),
                     be_value: vec![123],
                     output_type: ct_type,
                 },
-<<<<<<< HEAD
                 TrivialEncryptRequestSingle {
-=======
-                DebugEncryptRequestSingle {
->>>>>>> 1d93ef1b
                     handle: h2.to_vec(),
                     be_value: vec![124],
                     output_type: ct_type,
@@ -112,19 +100,8 @@
 
     // decrypt values
     {
-<<<<<<< HEAD
         let decrypt_request = vec![h4.to_vec(), h3.to_vec()];
         let resp = decrypt_ciphertexts(&pool, 1, decrypt_request).await?;
-=======
-        let mut decrypt_request = tonic::Request::new(DebugDecryptRequest {
-            handles: vec![h4.to_vec(), h3.to_vec()],
-        });
-        decrypt_request.metadata_mut().append(
-            "authorization",
-            MetadataValue::from_str(&api_key_header).unwrap(),
-        );
-        let resp = client.debug_decrypt_ciphertext(decrypt_request).await?;
->>>>>>> 1d93ef1b
         println!("decrypt request: {:?}", resp);
         assert_eq!(resp.len(), 2);
         // first value
