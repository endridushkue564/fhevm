--- conflicted
+++ resolved
@@ -11,11 +11,7 @@
 docker run -d -i -p 8545:8545 --rm --name fhevm \
   -e PRIVATE_KEY_ORACLE_RELAYER="$PRIVATE_KEY_ORACLE_RELAYER" \
   -e ORACLE_CONTRACT_PREDEPLOY_ADDRESS="$ORACLE_CONTRACT_PREDEPLOY_ADDRESS" \
-<<<<<<< HEAD
-  ghcr.io/zama-ai/ethermint-dev-node:v0.3.0-7-test-local-push
-=======
   ghcr.io/zama-ai/ethermint-dev-node:v0.3.0-7-test
->>>>>>> c5f5f061
   
 sleep 10
 
